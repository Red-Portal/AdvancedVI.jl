--- conflicted
+++ resolved
@@ -16,14 +16,9 @@
         "ELBO Maximization" => [
             "Overview" => "elbo/overview.md",
             "Reparameterization Gradient Estimator" => "elbo/repgradelbo.md",
-<<<<<<< HEAD
         ],
         "Variational Families" => "families.md",
-=======
-            "Location-Scale Variational Family" => "locscale.md",
-        ],
         "Optimization" => "optimization.md",
->>>>>>> d015eb58
     ],
 )
 
