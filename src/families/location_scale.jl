
struct MvLocationScale{S,D<:ContinuousDistribution,L,E<:Real} <:
       ContinuousMultivariateDistribution
    location::L
    scale::S
    dist::D
    scale_eps::E
end

"""
    MvLocationScale(location, scale, dist; scale_eps)

The location scale variational family broadly represents various variational
families using `location` and `scale` variational parameters.

It generally represents any distribution for which the sampling path can be
represented as follows:
```julia
  d = length(location)
  u = rand(dist, d)
  z = scale*u + location
```

`scale_eps` sets a constraint on the smallest value of `scale` to be enforced during optimization.
This is necessary to guarantee stable convergence.

# Keyword Arguments
- `scale_eps`: Lower bound constraint for the diagonal of the scale. (default: `sqrt(eps(T))`).
"""
function MvLocationScale(
    location::AbstractVector{T},
    scale::AbstractMatrix{T},
    dist::ContinuousDistribution;
    scale_eps::T=sqrt(eps(T)),
) where {T<:Real}
    @assert minimum(diag(scale)) ≥ scale_eps "Initial scale is too small (smallest diagonal value is $(minimum(diag(scale)))). This might result in unstable optimization behavior."
    return MvLocationScale(location, scale, dist, scale_eps)
end

Functors.@functor MvLocationScale (location, scale)

# Specialization of `Optimisers.destructure` for mean-field location-scale families.
# These are necessary because we only want to extract the diagonal elements of 
# `scale <: Diagonal`, which is not the default behavior. Otherwise, forward-mode AD
# is very inefficient.
# begin
<<<<<<< HEAD
struct RestructureMeanField{S<:Diagonal,D,L,E}
    q::MvLocationScale{S,D,L,E}
=======
struct RestructureMeanField{S<:Diagonal,D,L}
    model::MvLocationScale{S,D,L}
>>>>>>> d015eb58
end

function (re::RestructureMeanField)(flat::AbstractVector)
    n_dims = div(length(flat), 2)
    location = first(flat, n_dims)
    scale = Diagonal(last(flat, n_dims))
    return MvLocationScale(location, scale, re.model.dist, re.model.scale_eps)
end

function Optimisers.destructure(q::MvLocationScale{<:Diagonal,D,L,E}) where {D,L,E}
    @unpack location, scale, dist = q
    flat = vcat(location, diag(scale))
    return flat, RestructureMeanField(q)
end
# end

Base.length(q::MvLocationScale) = length(q.location)

Base.size(q::MvLocationScale) = size(q.location)

Base.eltype(::Type{<:MvLocationScale{S,D,L,E}}) where {S,D,L,E} = eltype(D)

function StatsBase.entropy(q::MvLocationScale)
    @unpack location, scale, dist = q
    n_dims = length(location)
    # `convert` is necessary because `entropy` is not type stable upstream
    return n_dims * convert(eltype(location), entropy(dist)) + logdet(scale)
end

function Distributions.logpdf(q::MvLocationScale, z::AbstractVector{<:Real})
    @unpack location, scale, dist = q
    return sum(Base.Fix1(logpdf, dist), scale \ (z - location)) - logdet(scale)
end

function Distributions.rand(q::MvLocationScale)
    @unpack location, scale, dist = q
    n_dims = length(location)
    return scale * rand(dist, n_dims) + location
end

function Distributions.rand(
    rng::AbstractRNG, q::MvLocationScale{S,D,L}, num_samples::Int
) where {S,D,L}
    @unpack location, scale, dist = q
    n_dims = length(location)
    return scale * rand(rng, dist, n_dims, num_samples) .+ location
end

# This specialization improves AD performance of the sampling path
function Distributions.rand(
    rng::AbstractRNG, q::MvLocationScale{<:Diagonal,D,L}, num_samples::Int
) where {L,D}
    @unpack location, scale, dist = q
    n_dims = length(location)
    scale_diag = diag(scale)
    return scale_diag .* rand(rng, dist, n_dims, num_samples) .+ location
end

function Distributions._rand!(
    rng::AbstractRNG, q::MvLocationScale, x::AbstractVecOrMat{<:Real}
)
    @unpack location, scale, dist = q
    rand!(rng, dist, x)
    x[:] = scale * x
    return x .+= location
end

Distributions.mean(q::MvLocationScale) = q.location

function Distributions.var(q::MvLocationScale)
    C = q.scale
    return Diagonal(C * C')
end

function Distributions.cov(q::MvLocationScale)
    C = q.scale
    return Hermitian(C * C')
end

"""
    FullRankGaussian(μ, L; scale_eps)

Construct a Gaussian variational approximation with a dense covariance matrix.

# Arguments
- `μ::AbstractVector{T}`: Mean of the Gaussian.
- `L::LinearAlgebra.AbstractTriangular{T}`: Cholesky factor of the covariance of the Gaussian.

# Keyword Arguments
- `scale_eps`: Smallest value allowed for the diagonal of the scale. (default: `sqrt(eps(T))`).
"""
function FullRankGaussian(
    μ::AbstractVector{T}, L::LinearAlgebra.AbstractTriangular{T}; scale_eps::T=sqrt(eps(T))
) where {T<:Real}
    q_base = Normal{T}(zero(T), one(T))
    return MvLocationScale(μ, L, q_base, scale_eps)
end

"""
    MeanFieldGaussian(μ, L; scale_eps)

Construct a Gaussian variational approximation with a diagonal covariance matrix.

# Arguments
- `μ::AbstractVector{T}`: Mean of the Gaussian.
- `L::Diagonal{T}`: Diagonal Cholesky factor of the covariance of the Gaussian.

# Keyword Arguments
- `scale_eps`: Smallest value allowed for the diagonal of the scale. (default: `sqrt(eps(T))`).
"""
function MeanFieldGaussian(
    μ::AbstractVector{T}, L::Diagonal{T}; scale_eps::T=sqrt(eps(T))
) where {T<:Real}
    q_base = Normal{T}(zero(T), one(T))
    return MvLocationScale(μ, L, q_base, scale_eps)
end

function update_variational_params!(
    ::Type{<:MvLocationScale}, opt_st, params, restructure, grad
)
    opt_st, params = Optimisers.update!(opt_st, params, grad)
    q = restructure(params)
    ϵ = q.scale_eps

    # Project the scale matrix to the set of positive definite triangular matrices
    diag_idx = diagind(q.scale)
    @. q.scale[diag_idx] = max(q.scale[diag_idx], ϵ)

    params, _ = Optimisers.destructure(q)

    return opt_st, params
end<|MERGE_RESOLUTION|>--- conflicted
+++ resolved
@@ -44,13 +44,8 @@
 # `scale <: Diagonal`, which is not the default behavior. Otherwise, forward-mode AD
 # is very inefficient.
 # begin
-<<<<<<< HEAD
 struct RestructureMeanField{S<:Diagonal,D,L,E}
-    q::MvLocationScale{S,D,L,E}
-=======
-struct RestructureMeanField{S<:Diagonal,D,L}
-    model::MvLocationScale{S,D,L}
->>>>>>> d015eb58
+    model::MvLocationScale{S,D,L,E}
 end
 
 function (re::RestructureMeanField)(flat::AbstractVector)
