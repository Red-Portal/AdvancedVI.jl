
module AdvancedVI

using SimpleUnPack: @unpack, @pack!
using Accessors

using Random
using Distributions

using Functors
using Optimisers

using DocStringExtensions
using ProgressMeter
using LinearAlgebra

using LogDensityProblems

using ADTypes, DiffResults
using ChainRulesCore

using FillArrays

using StatsBase

# derivatives
"""
    value_and_gradient!(ad, f, x, out)
    value_and_gradient!(ad, f, x, aux, out)

Evaluate the value and gradient of a function `f` at `x` using the automatic differentiation backend `ad` and store the result in `out`.
`f` may receive auxiliary input as `f(x,aux)`.

# Arguments
- `ad::ADTypes.AbstractADType`: Automatic differentiation backend. 
- `f`: Function subject to differentiation.
- `x`: The point to evaluate the gradient.
- `aux`: Auxiliary input passed to `f`.
- `out::DiffResults.MutableDiffResult`: Buffer to contain the output gradient and function value.
"""
function value_and_gradient! end

"""
    stop_gradient(x)

Stop the gradient from propagating to `x` if the selected ad backend supports it.
Otherwise, it is equivalent to `identity`.

# Arguments
- `x`: Input

# Returns
- `x`: Same value as the input.
"""
function stop_gradient end

# Update for gradient descent step
"""
    update_variational_params!(family_type, opt_st, params, restructure, grad)

Update variational distribution according to the update rule in the optimizer state `opt_st` and the variational family `family_type`.

This is a wrapper around `Optimisers.update!` to provide some indirection.
For example, depending on the optimizer and the variational family, this may do additional things such as applying projection or proximal mappings.
Same as the default behavior of `Optimisers.update!`, `params` and `opt_st` may be updated by the routine and are no longer valid after calling this functino.
Instead, the return values should be used.

# Arguments
- `family_type::Type`: Type of the variational family `typeof(restructure(params))`.
- `opt_st`: Optimizer state returned by `Optimisers.setup`.
- `params`: Current set of parameters to be updated.
- `restructure`: Callable for restructuring the varitional distribution from `params`.
- `grad`: Gradient to be used by the update rule of `opt_st`.

# Returns
- `opt_st`: Updated optimizer state.
- `params`: Updated parameters.
"""
function update_variational_params! end

function update_variational_params!(::Type, opt_st, params, restructure, grad)
    return Optimisers.update!(opt_st, params, grad)
end

# estimators
"""
    AbstractVariationalObjective

Abstract type for the VI algorithms supported by `AdvancedVI`.

# Implementations
To be supported by `AdvancedVI`, a VI algorithm must implement `AbstractVariationalObjective` and `estimate_objective`.
Also, it should provide gradients by implementing the function `estimate_gradient!`.
If the estimator is stateful, it can implement `init` to initialize the state.
"""
abstract type AbstractVariationalObjective end

"""
    init(rng, obj, prob, params, restructure)

Initialize a state of the variational objective `obj` given the initial variational parameters `λ`.
This function needs to be implemented only if `obj` is stateful.

# Arguments
- `rng::Random.AbstractRNG`: Random number generator.
- `obj::AbstractVariationalObjective`: Variational objective.
- `params`: Initial variational parameters.
- `restructure`: Function that reconstructs the variational approximation from `λ`.
"""
init(::Random.AbstractRNG, ::AbstractVariationalObjective, ::Any, ::Any, ::Any) = nothing

"""
    estimate_objective([rng,] obj, q, prob; kwargs...)

Estimate the variational objective `obj` targeting `prob` with respect to the variational approximation `q`.

# Arguments
- `rng::Random.AbstractRNG`: Random number generator.
- `obj::AbstractVariationalObjective`: Variational objective.
- `prob`: The target log-joint likelihood implementing the `LogDensityProblem` interface.
- `q`: Variational approximation.

# Keyword Arguments
Depending on the objective, additional keyword arguments may apply.
Please refer to the respective documentation of each variational objective for more info.

# Returns
- `obj_est`: Estimate of the objective value.
"""
function estimate_objective end

export estimate_objective

"""
    estimate_gradient!(rng, obj, adtype, out, prob, λ, restructure, obj_state)

Estimate (possibly stochastic) gradients of the variational objective `obj` targeting `prob` with respect to the variational parameters `λ`

# Arguments
- `rng::Random.AbstractRNG`: Random number generator.
- `obj::AbstractVariationalObjective`: Variational objective.
- `adtype::ADTypes.AbstractADType`: Automatic differentiation backend. 
- `out::DiffResults.MutableDiffResult`: Buffer containing the objective value and gradient estimates. 
- `prob`: The target log-joint likelihood implementing the `LogDensityProblem` interface.
- `λ`: Variational parameters to evaluate the gradient on.
- `restructure`: Function that reconstructs the variational approximation from `λ`.
- `obj_state`: Previous state of the objective.

# Returns
- `out::MutableDiffResult`: Buffer containing the objective value and gradient estimates.
- `obj_state`: The updated state of the objective.
- `stat::NamedTuple`: Statistics and logs generated during estimation.
"""
function estimate_gradient! end

# ELBO-specific interfaces
abstract type AbstractEntropyEstimator end

"""
    estimate_entropy(entropy_estimator, mc_samples, q)

Estimate the entropy of `q`.

# Arguments
- `entropy_estimator`: Entropy estimation strategy.
- `q`: Variational approximation.
- `mc_samples`: Monte Carlo samples used to estimate the entropy. (Only used for Monte Carlo strategies.)

# Returns
- `obj_est`: Estimate of the objective value.
"""
function estimate_entropy end

export RepGradELBO, ClosedFormEntropy, StickingTheLandingEntropy, MonteCarloEntropy

include("objectives/elbo/entropy.jl")
include("objectives/elbo/repgradelbo.jl")

# Variational Families
export MvLocationScale, MeanFieldGaussian, FullRankGaussian

include("families/location_scale.jl")

<<<<<<< HEAD
export
    MvLocationScaleLowRank,
    LowRankGaussian

include("families/location_scale_low_rank.jl")


=======
>>>>>>> 4207a873
# Optimization Routine

function optimize end

export optimize

include("utils.jl")
include("optimize.jl")

# optional dependencies 
if !isdefined(Base, :get_extension) # check whether :get_extension is defined in Base
    using Requires
end

@static if !isdefined(Base, :get_extension)
    function __init__()
        @require Bijectors = "76274a88-744f-5084-9051-94815aaf08c4" begin
            include("../ext/AdvancedVIBijectorsExt.jl")
        end
        @require Enzyme = "7da242da-08ed-463a-9acd-ee780be4f1d9" begin
            include("../ext/AdvancedVIEnzymeExt.jl")
        end
        @require ForwardDiff = "f6369f11-7733-5829-9624-2563aa707210" begin
            include("../ext/AdvancedVIForwardDiffExt.jl")
        end
        @require ReverseDiff = "37e2e3b7-166d-5795-8a7a-e32c996b4267" begin
            include("../ext/AdvancedVIReverseDiffExt.jl")
        end
        @require Zygote = "e88e6eb3-aa80-5325-afca-941959d7151f" begin
            include("../ext/AdvancedVIZygoteExt.jl")
        end
    end
end

end<|MERGE_RESOLUTION|>--- conflicted
+++ resolved
@@ -181,7 +181,6 @@
 
 include("families/location_scale.jl")
 
-<<<<<<< HEAD
 export
     MvLocationScaleLowRank,
     LowRankGaussian
@@ -189,8 +188,6 @@
 include("families/location_scale_low_rank.jl")
 
 
-=======
->>>>>>> 4207a873
 # Optimization Routine
 
 function optimize end
