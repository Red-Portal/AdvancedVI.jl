--- conflicted
+++ resolved
@@ -43,14 +43,11 @@
     include("interface/repgradelbo.jl")
 end
 
-<<<<<<< HEAD
 if GROUP == "All" || GROUP == "Families"
     include("families/location_scale.jl")
     include("families/location_scale_low_rank.jl")
 end
 
-=======
->>>>>>> 4207a873
 const PROGRESS = haskey(ENV, "PROGRESS")
 
 if GROUP == "All" || GROUP == "Inference"
